--- conflicted
+++ resolved
@@ -9,10 +9,7 @@
 
 #include "em_log.h"
 #include "em_defs.h"
-<<<<<<< HEAD
 #include "em_optional.h"
-=======
->>>>>>> 4ea0cf8f
 #include "em_list.h"
 #include "em_sync_value.h"
 
@@ -60,17 +57,10 @@
             // Second way to initialize Persistent State
             // NOTE: this way we cannot delete old unused values but we 
             //       spare memory by not filling an 'EmPersistentValueList' 
-<<<<<<< HEAD
             if (PS.begin() >= 0) {
                 PS.add(floatVal);
                 PS.add(intVal);
                 PS.add(textVal);
-=======
-            if (PS.Init() >= 0) {
-                PS.Add(floatVal);
-                PS.Add(intVal);
-                PS.Add(textVal);
->>>>>>> 4ea0cf8f
             }
         }
 
@@ -85,10 +75,6 @@
         }
 ***/
 class EmPersistentState: public EmLog {
-<<<<<<< HEAD
-=======
-    friend class EmPersistentValueBase;
->>>>>>> 4ea0cf8f
     friend class EmPersistentId;
     friend class EmPersistentValueBase;
     friend class EmPersistentValueIterator;
@@ -97,7 +83,6 @@
     const static EmPersistentId c_FooterId;
     const static int c_MinSize = 12;
 
-<<<<<<< HEAD
 #ifdef EM_EEPROM
     EmPersistentState(EmOptional<ps_address_t> beginIndex = emUndefined,
                       EmOptional<ps_address_t> endIndex = emUndefined,
@@ -106,11 +91,6 @@
     EmPersistentState(ps_size_t size = 1024,
                       EmLogLevel logLevel = EmLogLevel::global);
 #endif
-=======
-    EmPersistentState(EmLogLevel logLevel = EmLogLevel::none,
-                      ps_address_t beginIndex = EEPROM.begin(),
-                      ps_address_t endIndex = EEPROM.end());
->>>>>>> 4ea0cf8f
 
     // NOTE: keep destructor and class without virtual functions to avoid extra RAM consumption
     ~EmPersistentState() {
@@ -120,11 +100,7 @@
     //
     // Return the persistent state stored values count or -1 if persistent state 
     // has not been successfully initialized.
-<<<<<<< HEAD
     int begin();
-=======
-    int Init();
->>>>>>> 4ea0cf8f
 
     // Initialize the persistent state by loading 'values' iterator, 
     // setting current values to the requested 'values'.
@@ -138,7 +114,6 @@
     // NOTE:
     //   appending values to the 'values' list after the 'Init' call has no effect.
     //   Use the persistent state 'Add' method to add values to it.
-<<<<<<< HEAD
     int begin(EmPersistentValueList& values, bool removeUnusedValues);
     int begin(EmPersistentValueBase* values[], size_t count, bool removeUnusedValues);
     int begin(EmPSIterator& pIt, bool removeUnusedValues);
@@ -146,29 +121,13 @@
     // Checks if persistent state has been initialized (i.e. 'Init' call!)
     bool isInitialized() const {
         return isInitialized_(false);
-=======
-    int Init(const EmPersistentValueList& values, bool removeUnusedValues);
-
-    // Checks if persistent state has been initialized (i.e. 'Init' call!)
-    bool IsInitialized() const {
-        return _isInitialized(false);
->>>>>>> 4ea0cf8f
     }
 
     // Load the current persistent values into a list
     // Return the number of loaded values or -1 if persistent state has not been initialized.
     // NOTE:
     //  This method is dynamically allocating heap memory.
-<<<<<<< HEAD
     int load(EmPersistentValueList& values);
-=======
-    int Load(EmPersistentValueList& values);
-
-    // Iterate the persistent values one by one without generating a full elements list
-    // NOTE:
-    //  This method is dynamically allocating and deallocating heap memory.
-    bool Iterate(EmPersistentValueIterator& iterator);
->>>>>>> 4ea0cf8f
 
     // Add a value to storage. 
     // This method will check if 'value' is already stored and set its 
@@ -201,14 +160,8 @@
     bool clear();
 
 protected:   
-<<<<<<< HEAD
     // Checks if persistent state has been initialized
     bool isInitialized_(bool logError) const;
-=======
-
-    // Checks if persistent state has been initialized
-    bool _isInitialized(bool logError) const;
->>>>>>> 4ea0cf8f
 
     // Append a new value to storage
     bool appendValue_(EmPersistentValueBase* pValue);
@@ -226,38 +179,22 @@
     bool updateByte_(ps_address_t index, uint8_t byte) const;
 
     // Update bytes to EEPROM
-<<<<<<< HEAD
     bool updateBytes_(ps_address_t index, 
-=======
-    bool _updateBytes(ps_address_t index, 
->>>>>>> 4ea0cf8f
                       const uint8_t* bytes, 
                       ps_size_t size) const;
 
     // Find the matching id & size
-<<<<<<< HEAD
     bool findMatch_(ps_address_t& index, 
-=======
-    bool _findMatch(ps_address_t& index, 
->>>>>>> 4ea0cf8f
                     const EmPersistentId& id, 
                     ps_size_t size) const;
                                    
     // Read the next PS id and size
-<<<<<<< HEAD
     bool readNext_(ps_address_t& index, 
-=======
-    bool _readNext(ps_address_t& index, 
->>>>>>> 4ea0cf8f
                    EmPersistentId& id,
                    ps_size_t& size) const;
 
     // Create a new persistent value reading the next PS item
-<<<<<<< HEAD
     EmPersistentValueBase* createNext_(ps_address_t& index) const;
-=======
-    EmPersistentValueBase* _createNext(ps_address_t& index) const;
->>>>>>> 4ea0cf8f
 
     // The first persistent value address
     ps_address_t firstPvAddress_() const;
@@ -309,12 +246,9 @@
     EmPersistentId(char a, char b=0, char c=0);
     EmPersistentId(const char* id);
     EmPersistentId(const EmPersistentId& id);
-<<<<<<< HEAD
 
     // No assignment operator
     EmPersistentId& operator=(const EmPersistentId&) = delete;
-=======
->>>>>>> 4ea0cf8f
 
     // NOTE: keep destructor and class without virtual functions to avoid extra RAM consumption
     ~EmPersistentId() {
@@ -387,22 +321,13 @@
     }
 
     // Checks if this two persistent values matches (i.e. have same Id and same Size)
-<<<<<<< HEAD
     bool match(const EmPersistentValueBase& pv) const { 
         return match_(id(), pv.id(), size(), pv.size());
-=======
-    bool Match(const EmPersistentValueBase& pv) const { 
-        return _match(Id(), pv.Id(), Size(), pv.Size());
->>>>>>> 4ea0cf8f
     }
 
 protected:
 
-<<<<<<< HEAD
     static bool match_(const EmPersistentId& id1,
-=======
-    static bool _match(const EmPersistentId& id1,
->>>>>>> 4ea0cf8f
                        const EmPersistentId& id2,
                        ps_size_t size1,
                        ps_size_t size2) { 
@@ -419,7 +344,6 @@
         return m_address;
     }
 
-<<<<<<< HEAD
     ps_address_t sizeAddress_() const {
         return (ps_address_t)(m_address+EmPersistentId::c_MaxLen);
     }
@@ -432,20 +356,6 @@
     ps_address_t nextPvAddress_() const {
         return (ps_address_t)(m_address+EmPersistentId::c_MaxLen+
                               (ps_address_t)sizeof(ps_size_t)+m_bufferSize);
-=======
-    ps_address_t _sizeAddress() const {
-        return (ps_address_t)(m_Address+EmPersistentId::c_MaxLen);
-    }
-
-    ps_address_t _valueAddress() const {
-        return (ps_address_t)(m_Address+EmPersistentId::c_MaxLen+
-                             (ps_address_t)sizeof(ps_size_t));
-    }
-
-    ps_address_t _nextPvAddress() const {
-        return (ps_address_t)(m_Address+EmPersistentId::c_MaxLen+
-                              (ps_address_t)sizeof(ps_size_t)+m_BufferSize);
->>>>>>> 4ea0cf8f
     }
 
     // Update the value to PS
@@ -457,7 +367,6 @@
         return m_ps.updateBytes_(valueAddress_(), (const uint8_t*)m_pValue, m_bufferSize);
     }
 
-<<<<<<< HEAD
     virtual EmGetValueResult getMem_(void* pValue) const {
         EmGetValueResult res = 0 == memcmp(pValue, m_pValue, m_bufferSize) ?
                                EmGetValueResult::succeedEqualValue :
@@ -482,32 +391,6 @@
     EmPersistentId m_id;
     ps_address_t m_address;
     ps_size_t m_bufferSize;
-=======
-    virtual EmGetValueResult _getMem(void* pValue) const {
-        EmGetValueResult res = 0 == memcmp(pValue, m_pValue, m_BufferSize) ?
-                               EmGetValueResult::succeedEqualValue :
-                               EmGetValueResult::succeedNotEqualValue;
-        memcpy(pValue, m_pValue, m_BufferSize);
-        return res;
-    }
-
-    virtual void _setMem(const void* pValue) {
-        memcpy(m_pValue, pValue, m_BufferSize);
-    }
-
-    virtual bool _store() const;
-
-    virtual void _copyFrom(EmPersistentValueBase* pPv) {
-        memcpy(m_pValue, pPv->m_pValue, m_BufferSize);
-        m_Address = pPv->m_Address;
-    }
-
-protected:
-    const EmPersistentState& m_Ps;
-    EmPersistentId m_Id;
-    ps_address_t m_Address;
-    ps_size_t m_BufferSize;
->>>>>>> 4ea0cf8f
     void* m_pValue;
 };
 
@@ -533,7 +416,6 @@
                             sizeof(T)) {
         // NOTE: 
         //  set memory directly instead calling 'SetValue' since Address is not set!
-<<<<<<< HEAD
         memcpy(m_pValue, &initValue, m_bufferSize);
     }
 
@@ -564,22 +446,6 @@
 
     virtual bool equals(const T value) const {
         return 0 == memcmp(m_pValue, &value, m_bufferSize);
-=======
-        memcpy(m_pValue, &initValue, m_BufferSize);
-    }
-
-    virtual EmGetValueResult GetValue(T& value) const {
-        return _getMem(&value);
-    }
-
-    virtual bool SetValue(const T value) {
-        // Avoid writing same value to EEPROM (only time consuming!)
-        if (Equals(value)) {
-            return true;
-        }
-        _setMem(&value);
-        return _updateValue();
->>>>>>> 4ea0cf8f
     }
 
     virtual bool Equals(const T value) {
@@ -635,7 +501,6 @@
                        const char* id,
                        ps_size_t maxTextLen,
                        const char* initValue)
-<<<<<<< HEAD
     : EmPersistentValueBase(ps, id, 0, maxTextLen+1) {
         // NOTE:
         //   We NEED to copy initValue within this constructor and NOT base one!
@@ -644,40 +509,12 @@
 
     virtual const char* getValue() const {
         return (const char*)m_pValue;
-=======
-    : EmPersistentValue(ps, id, (ps_address_t)0, (ps_size_t)(maxTextLen+1), NULL) {
-        // NOTE:
-        //   We NEED to copy initValue within this constructor and NOT base one!
-        memcpy(m_pValue, initValue, _valueSize(initValue));
-    }
-    
-    virtual EmGetValueResult GetValue(char* value) const {
-        return _getMem((void*)value);
-    }
-
-    virtual bool SetValue(const char* value) {
-        // Avoid writing same value to EEPROM (only time consuming!)
-        if (Equals(value)) {
-            return true;
-        }
-        _setMem(value);
-        return _updateValue();
-    }
-
-    virtual bool Equals(const char* value) {
-        return 0 == memcmp(m_pValue, value, _valueSize(value));
-    }
-
-    virtual operator const char*() const { 
-        return (const char*)m_pValue; 
->>>>>>> 4ea0cf8f
     }
 
     virtual EmGetValueResult getValue(char* value) const {
         return _getMem((void*)value);
     }
 
-<<<<<<< HEAD
     virtual bool setValue(const char* value) {
         // Avoid writing same value to EEPROM (only time consuming!)
         if (equals(value)) {
@@ -685,29 +522,6 @@
         }
         setMem_(value);
         return updateValue_();
-=======
-protected:
-    virtual EmGetValueResult _getMem(void* pValue) const {
-        EmGetValueResult res = 0 == memcmp(pValue, m_pValue, _valueSize((const char*)pValue)) ?
-                               EmGetValueResult::succeedEqualValue : 
-                               EmGetValueResult::succeedNotEqualValue;
-        memcpy(pValue, m_pValue, _valueSize((const char*)pValue));
-        return res;
-    }
-
-    virtual void _setMem(const void* pValue) {
-        memcpy(m_pValue, pValue, _valueSize((const char*)pValue));
-    }
-
-    virtual ps_size_t _valueSize(const char* pValue) const {
-        if (NULL == pValue) {
-            return 0;
-        }
-        // +1 -> Need to set the string terminator as well
-        ps_size_t valueSize = (ps_size_t)(strlen(pValue)+1); 
-        // -1 -> Need to leave the string terminator (i.e. max length reached!)
-        return (ps_size_t)MIN(m_BufferSize-1, valueSize);
->>>>>>> 4ea0cf8f
     }
 
     virtual bool equals(const char* value) const {
@@ -747,7 +561,6 @@
         memcpy(m_pValue, pValue, valueSize_((const char*)pValue));
     }
 
-<<<<<<< HEAD
     virtual ps_size_t valueSize_(const char* pValue) const {
         if (nullptr == pValue) {
             return 0;
@@ -759,10 +572,4 @@
     }
 };
 
-#endif
-=======
-private:
-    EmPersistentValueBase* m_pItem;
-    bool m_EndReached;
-};
->>>>>>> 4ea0cf8f
+#endif