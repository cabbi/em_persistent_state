<<<<<<< HEAD
#include <Arduino.h>
=======
#include "Arduino.h"
>>>>>>> 4ea0cf8f
#include "em_persistent_state.h"


const EmPersistentId EmPersistentState::c_HeaderId = EmPersistentId("#>!"); 
const EmPersistentId EmPersistentState::c_FooterId = EmPersistentId("#<!");

  //--------------------------------------------------
 // EmPersistentState class implementation   
//--------------------------------------------------
<<<<<<< HEAD
#ifdef  EM_EEPROM
EmPersistentState::EmPersistentState(EmOptional<ps_address_t> beginIndex,
                                     EmOptional<ps_address_t> endIndex,
                                     EmLogLevel logLevel)
  : EmLog("PS", logLevel),
    m_beginIndex(beginIndex.hasValue() ? beginIndex.value() : 0),
    m_endIndex(endIndex.hasValue() ? endIndex.value() : EEPROM.length()),
    m_nextPvAddress(0) {
    if (m_beginIndex >= EEPROM.length()) {
        m_beginIndex = 0x00;
    }
    if (m_endIndex > EEPROM.length()) {
        m_endIndex = EEPROM.length();
    }
    if (c_MinSize > (m_endIndex - m_beginIndex)) {
=======
EmPersistentState::EmPersistentState(EmLogLevel logLevel, 
                                     ps_address_t beginIndex,
                                     ps_address_t endIndex)
  : EmLog("PS", logLevel),
    m_BeginIndex(beginIndex),
    m_EndIndex(endIndex),
    m_NextPvAddress(0) {
    if ((int)m_BeginIndex >= EEPROM.end()) {
        m_BeginIndex = EEPROM.begin();
    }
    if ((int)m_EndIndex > EEPROM.end()) {
        m_EndIndex = EEPROM.end();
    }
    if (c_MinSize > (m_EndIndex - m_BeginIndex)) {
>>>>>>> 4ea0cf8f
        // TODO: could improve this by setting only a new begin or a new end
        m_beginIndex = 0x00;
        m_endIndex = c_MinSize;
    }
}
#else    
EmPersistentState::EmPersistentState(ps_size_t size, EmLogLevel logLevel)
  : EmLog("PS", logLevel),
    m_beginIndex(0),
    m_endIndex(size),
    m_nextPvAddress(0) {
    if (c_MinSize > (m_endIndex - m_beginIndex)) {
        m_beginIndex = 0x00;
        m_endIndex = c_MinSize;
    }
}
#endif    

<<<<<<< HEAD

int EmPersistentState::begin() {
#ifndef EM_EEPROM
    // Start the "virtual" EEPROM
    if (EEPROM.begin(m_endIndex) == false) {
        logError(F("EEPROM begin failed!"));      
        return -1;
    }
#endif    
    // Reset the last addresses to none (i.e. list not initialized)
    m_nextPvAddress = 0;
    
    // Find start header
    EmPersistentId id;
    if (!id.read_(*this, m_beginIndex)) {  
        logError(F("Begin failed by reading header!"));      
=======
int EmPersistentState::Init() {
    // Reset the last addresses to none (i.e. list not initialized)
    m_NextPvAddress = 0;
    
    // Find start header
    EmPersistentId id;
    if (!id._read(*this, m_BeginIndex)) {  
        LogError(F("Init failed by reading header!"));      
>>>>>>> 4ea0cf8f
        return -1;
    }
    // Already initialized?
    if (id != c_HeaderId) {
        // Write the PS header
<<<<<<< HEAD
        if (!c_HeaderId.store_(*this, m_beginIndex)) {
            logError(F("Begin failed by storing header!"));      
            return -1;
        }
        // Write the PS footer
        if (!c_FooterId.store_(*this, firstPvAddress_())) {
            logError(F("Begin failed by storing footer!"));      
=======
        if (!c_HeaderId._store(*this, m_BeginIndex)) {
            LogError(F("Init failed by storing header!"));      
            return -1;
        }
        // Write the PS footer
        if (!c_FooterId._store(*this, _firstPvAddress())) {
            LogError(F("Init failed by storing footer!"));      
>>>>>>> 4ea0cf8f
            return -1;
        }
    }
    // Set the next PS address (i.e. the one after the last stored value)
    int count = 0;
<<<<<<< HEAD
    m_nextPvAddress = firstPvAddress_();
    EmPersistentId psId;
    ps_size_t psSize = 0;
    while (readNext_(m_nextPvAddress, psId, psSize)) {
        // Move index to next PS item
        // NOTE: avoid conversion warning using += operator 
        m_nextPvAddress = (ps_address_t)(m_nextPvAddress + psSize);
        count++;
    }
    logInfo(F("Begin succeeded"));      
    return count;
}

int EmPersistentState::begin(EmPersistentValueBase* values[], 
                             size_t count,
=======
    m_NextPvAddress = _firstPvAddress();
    EmPersistentId psId;
    ps_size_t psSize = 0;
    while (_readNext(m_NextPvAddress, psId, psSize)) {
        // Move index to next PS item
        // NOTE: avoid conversion warning using += operator 
        m_NextPvAddress = (ps_address_t)(m_NextPvAddress + psSize);
        count++;
    }
    LogInfo(F("Init succeeded"));      
    return count;
}

int EmPersistentState::Init(const EmPersistentValueList& values,
>>>>>>> 4ea0cf8f
                             bool removeUnusedValues) {
    EmArrayIterator<EmPersistentValueBase> it(values, count);
    return begin(it, removeUnusedValues);
}

int EmPersistentState::begin(EmPersistentValueList& values,
                            bool removeUnusedValues) {
    EmListIterator<EmPersistentValueBase> it(values);
    return begin(it, removeUnusedValues);
}

int EmPersistentState::begin(EmPSIterator& it, 
                            bool removeUnusedValues) {
    // Check initialization
<<<<<<< HEAD
    int countItems = begin();
=======
    const int countItems = Init();
>>>>>>> 4ea0cf8f
    if (countItems < 0) {
        return countItems;
    }
    EmListIterator<EmPersistentValueBase> it;
    // Assign already stored values
<<<<<<< HEAD
    int foundItems = 0;
    EmPersistentValueBase* pItem;
    while (it.next(pItem)) {
        if (find(*pItem)) {
=======
    ps_size_t foundItems = 0;
    while (values.Iterate(it)) {
        if (Find(*it.Item())) {
>>>>>>> 4ea0cf8f
            foundItems++; 
        }
    }   
    // Set new values into PS
    const bool somethingToDelete = countItems > foundItems;
    countItems = 0;
    it.reset();
    if (removeUnusedValues && somethingToDelete) {
        // Write user values from beginning of PS by overwriting old/unused ones
<<<<<<< HEAD
        m_nextPvAddress = firstPvAddress_();
        while (it.next(pItem)) {
            appendValue_(pItem);
            countItems++;
        }        
    } else {
        // Get new values and append them to PS
        while (it.next(pItem)) {
            if (!pItem->isStored()) {
                appendValue_(pItem);
=======
        m_NextPvAddress = _firstPvAddress();
        while (values.Iterate(it)) {
            _appendValue(it);
        }        
    } else {
        // Get new values and append them to PS
        while (values.Iterate(it)) {
            if (!it.Item()->IsStored()) {
                _appendValue(it);
>>>>>>> 4ea0cf8f
            }
            countItems++;
        }        
    }
    return countItems;
}

<<<<<<< HEAD
int EmPersistentState::load(EmPersistentValueList& values) {
    // Check initialization
    if (!isInitialized_(true)) {
=======
int EmPersistentState::Load(EmPersistentValueList& values) {
    // Check initialization
    if (!_isInitialized(true)) {
>>>>>>> 4ea0cf8f
        return -1;
    }
    
    int count = 0;
<<<<<<< HEAD
    ps_address_t index = firstPvAddress_();
    EmPersistentValueBase* pv = nullptr;
    do {
        pv = createNext_(index);
        if (nullptr != pv) {
            values.append(pv, true);
=======
    ps_address_t index = _firstPvAddress();
    EmPersistentValueBase* pv = NULL;
    do {
        pv = _createNext(index);
        if (NULL != pv) {
            values.Append(pv, true);
>>>>>>> 4ea0cf8f
            count++;
        }
    } while (pv != nullptr);
    
    return count;
<<<<<<< HEAD
=======
}

int EmPersistentState::Count() {
    // Check initialization
    if (!_isInitialized(true)) {
        return -1;
    }
    int count = 0;
    // Set the next PS address (i.e. the one after the last stored value)
    ps_address_t index = _firstPvAddress();
    EmPersistentId psId;
    ps_size_t psSize = 0;
    while (_readNext(index, psId, psSize)) {
        count++;
        // Move index to next PS item
        // NOTE: avoid conversion warning using += operator 
        index = (ps_address_t)(index + psSize);
    }
    return count;
>>>>>>> 4ea0cf8f
}

int EmPersistentState::count() {
    // Check initialization
<<<<<<< HEAD
    if (!isInitialized_(true)) {
        return -1;
=======
    if (!_isInitialized(true)) {
        return false;
>>>>>>> 4ea0cf8f
    }
    int count = 0;
    // Set the next PS address (i.e. the one after the last stored value)
    ps_address_t index = firstPvAddress_();
    EmPersistentId psId;
    ps_size_t psSize = 0;
    while (readNext_(index, psId, psSize)) {
        count++;
        // Move index to next PS item
        // NOTE: avoid conversion warning using += operator 
        index = (ps_address_t)(index + psSize);
    }
<<<<<<< HEAD
    return count;
=======
    // Read next item from PS
    iterator._setItem(_createNext(index));
    return NULL != iterator.Item();
>>>>>>> 4ea0cf8f
}

bool EmPersistentState::clear() {
    if (c_HeaderId.store_(*this, m_beginIndex) && 
        c_FooterId.store_(*this, firstPvAddress_())) {
        m_nextPvAddress = firstPvAddress_();
        return true;
    }
<<<<<<< HEAD
    logError(F("Clear failed!"));      
    return false;
}

bool EmPersistentState::add(EmPersistentValueBase& value){
    // Check initialization
    if (!isInitialized_(true)) {
        return false;
    }
    // Check if value is already stored in PS
    if (find(value)) {
        // Value already in PS
        return true; 
    }
    // Not found, append a new value to PS
    return appendValue_(&value);
}

bool EmPersistentState::find(EmPersistentValueBase& value){
    // Check initialization
    if (!isInitialized_(true)) {
        return false;
    }
    // Find matching id & size
    ps_address_t index = firstPvAddress_();
    if (!findMatch_(index, value.id(), value.size())) {
        return false;
    }
    // Set value PS's address
    value.m_address = (ps_address_t)(index - EmPersistentId::c_MaxLen - (ps_address_t)sizeof(ps_size_t));
    // Read its value
    if (!readBytes_(index, (uint8_t*)value.m_pValue, value.size())) {
        return false;
    }
    return true;
}

bool EmPersistentState::findMatch_(ps_address_t& index, 
                                   const EmPersistentId& id,
                                   ps_size_t size) const {
    EmPersistentId psId;
    ps_size_t psSize = 0;
    while (!EmPersistentValueBase::match_(id, psId, size, psSize)) {
        // Move index to next PS item
        // NOTE: avoid conversion warning using += operator 
        index = (ps_address_t)(index + psSize);
        // Read next PS id & size
        if (!readNext_(index, psId, psSize)) {
            return false;
        }
    }
    // Item found
    return true;
}                                    

bool EmPersistentState::readNext_(ps_address_t& index, 
                                  EmPersistentId& id,
                                  ps_size_t& size) const {
    // Read PS id
    if (!id.read_(*this, index)) {
        // Read id failed
        return false;
    }
    // PS termination?
    if (id == c_FooterId) {
        // End of persistent state
        return false;
    }
    // Read PS size
    ps_address_t nextIndex = nextPvAddress_(index);
    if (!readBytes_(nextIndex, (uint8_t*)&size, sizeof(size))) {
        // Read size failed
        return false;
    }    
    // Move to value index
    index = (ps_address_t)(nextIndex + sizeof(size));
    return true;
}

EmPersistentValueBase* EmPersistentState::createNext_(ps_address_t& index) const {
=======
    LogError(F("Clear failed!"));      
    return false;
}

bool EmPersistentState::Add(EmPersistentValueBase& value){
    // Check initialization
    if (!_isInitialized(true)) {
        return false;
    }
    // Check if value is already stored in PS
    if (Find(value)) {
        // Value already in PS
        return true; 
    }
    // Not found, append a new value to PS
    return _appendValue(&value);
}

bool EmPersistentState::Find(EmPersistentValueBase& value){
    // Check initialization
    if (!_isInitialized(true)) {
        return false;
    }
    // Find matching id & size
    ps_address_t index = _firstPvAddress();
    if (!_findMatch(index, value.Id(), value.Size())) {
        return false;
    }
    // Set value PS's address
    value.m_Address = (ps_address_t)(index - EmPersistentId::c_MaxLen - (ps_address_t)sizeof(ps_size_t));
    // Read its value
    if (!_readBytes(index, (uint8_t*)value.m_pValue, value.Size())) {
        return false;
    }
    return true;
}

bool EmPersistentState::_findMatch(ps_address_t& index, 
                                   const EmPersistentId& id,
                                   ps_size_t size) const {
    EmPersistentId psId;
    ps_size_t psSize = 0;
    while (!EmPersistentValueBase::_match(id, psId, size, psSize)) {
        // Move index to next PS item
        // NOTE: avoid conversion warning using += operator 
        index = (ps_address_t)(index + psSize);
        // Read next PS id & size
        if (!_readNext(index, psId, psSize)) {
            return false;
        }
    }
    // Item found
    return true;
}                                    

bool EmPersistentState::_readNext(ps_address_t& index, 
                                  EmPersistentId& id,
                                  ps_size_t& size) const {
    // Read PS id
    if (!id._read(*this, index)) {
        // Read id failed
        return false;
    }
    // PS termination?
    if (id == c_FooterId) {
        // End of persistent state
        return false;
    }
    // Read PS size
    // NOTE: avoid conversion warning using += operator 
    index = (ps_address_t)(index + EmPersistentId::c_MaxLen);
    if (!_readBytes(index, (uint8_t*)&size, sizeof(size))) {
        // Read size failed
        return false;
    }
    // Move to value index
    index = (ps_address_t)(index + sizeof(size));
    return true;
}

EmPersistentValueBase* EmPersistentState::_createNext(ps_address_t& index) const {
>>>>>>> 4ea0cf8f
    EmPersistentId id;
    if (!id.read_(*this, index)) {
        // Read id failed
        return nullptr;
    }
    // PS termination?
    if (id == c_FooterId) {
        // End of persistent state
        return nullptr;
    }
    // Read the value size
<<<<<<< HEAD
    ps_address_t nextIndex = nextPvAddress_(index);
=======
    // NOTE: avoid conversion warning using += operator 
    index = (ps_address_t)(index + EmPersistentId::c_MaxLen);
>>>>>>> 4ea0cf8f
    ps_size_t size;
    if (!readBytes_(nextIndex, (uint8_t*)&size, sizeof(size))) {
        // Read size failed
        return nullptr;
    }
<<<<<<< HEAD

    EmPersistentValueBase* pPv = nullptr;
    // NOTE: avoid conversion warning using += operator
    nextIndex = (ps_address_t)(nextIndex + sizeof(size));
=======
    
    EmPersistentValueBase* pPv = NULL; 
    // NOTE: avoid conversion warning using += operator 
    index = (ps_address_t)(index + sizeof(size));
>>>>>>> 4ea0cf8f
    void* pValue = malloc(size);
    if (readBytes_(nextIndex, (uint8_t*)pValue, size)) {
        // Read value succeeded: create new persistent value object
<<<<<<< HEAD
        pPv = new EmPersistentValueBase(*this, id.m_id, index, size, pValue);
        // Move to next PS item
        index = (ps_address_t)(nextIndex + size);
=======
        pPv = new EmPersistentValueBase(*this, id.m_Id, address, size, pValue);
        index = (ps_address_t)(index + size);
>>>>>>> 4ea0cf8f
    } else {
        // Read value failed: free allocated resources
        free(pValue);    
    }
    return pPv;
}

<<<<<<< HEAD
bool EmPersistentState::isInitialized_(bool logError) const {
    if (0 == m_nextPvAddress) {
        if (logError) {
            EmPersistentState::logError(F("PS not initialized!"));      
=======
bool EmPersistentState::_isInitialized(bool logError) const {
    if (0 == m_NextPvAddress) {
        if (logError) {
            LogError(F("PS not initialized!"));      
>>>>>>> 4ea0cf8f
        }
        return false;
    }
    return true;
}

<<<<<<< HEAD
bool EmPersistentState::appendValue_(EmPersistentValueBase* pValue) {
    pValue->m_address = m_nextPvAddress;
=======
bool EmPersistentState::_appendValue(EmPersistentValueBase* pValue) {
    pValue->m_Address = m_NextPvAddress;
>>>>>>> 4ea0cf8f
    // Store value into storage and update footer
    if (pValue->store_() && c_FooterId.store_(*this, pValue->nextPvAddress_())) {
        m_nextPvAddress = pValue->nextPvAddress_(); 
        return true;
    }
    pValue->m_address = 0;
    return false;
}

<<<<<<< HEAD
bool EmPersistentState::indexCheck_(ps_address_t index, ps_size_t size) const {    
    bool res = index >= m_beginIndex && (index+size) < m_endIndex;
    if (!res) {
        logError<50>("Index out of range: %d < %d + %d < %d", 
                     m_beginIndex, index, size, m_endIndex);
=======
bool EmPersistentState::_indexCheck(ps_address_t index, ps_size_t size) const {    
    bool res = index >= m_BeginIndex && (index+size) < m_EndIndex;
    if (!res) {
        LogError<50>("Index out of range: %d < %d + %d < %d", 
                     m_BeginIndex, index, size, m_EndIndex);
>>>>>>> 4ea0cf8f
    }
    return res;
}    

uint8_t EmPersistentState::readByte_(ps_address_t index) const {
    if (!indexCheck_(index, 1)) {
        return 0;
    }
    return EEPROM.read(index);
}

bool EmPersistentState::readBytes_(ps_address_t index, uint8_t* bytes, ps_size_t size) const {
    if (!indexCheck_(index, size)) {
        return false;
    }
    for(ps_address_t i=0; i<size; i++) {
        bytes[i] = EEPROM.read(index+i);
    }
    return true;
}

bool EmPersistentState::updateByte_(ps_address_t index, uint8_t byte) const {
    if (!indexCheck_(index, 1)) {
        return false;
    }
    if (byte != EEPROM.read(index)) {
        EEPROM.write(index, byte);
    }
#ifdef EM_EEPROM
    return true;
#else    
    return EEPROM.commit();
#endif    
}

bool EmPersistentState::updateBytes_(ps_address_t index, const uint8_t* bytes, ps_size_t size) const {
    if (!indexCheck_(index, size)) {
        return false;
    }
    for(ps_address_t i=0; i<size; i++) {
        if (bytes[i] != EEPROM.read(index+i)) {
            EEPROM.write(index+i, bytes[i]);
        }
    }
#ifdef EM_EEPROM
    return true;
#else    
    return EEPROM.commit();
#endif    
}

<<<<<<< HEAD
inline ps_address_t EmPersistentState::firstPvAddress_() const {
    return nextPvAddress_(m_beginIndex);
}

inline ps_address_t EmPersistentState::nextPvAddress_(ps_address_t index) const {
    return (ps_address_t)(index + EmPersistentId::c_MaxLen);
}

  //--------------------------------------------------
 // EmPersistentValueIterator class implementation   
//--------------------------------------------------
bool EmPersistentValueIterator::next(EmPersistentValueBase*& pItem) {
    // Check initialization
    if (!m_ps.isInitialized()) {
        return false;
    }
    // Read next item from PS
    ps_address_t nextAddress = m_pCurrentPv == nullptr ? m_ps.firstPvAddress_() : m_pCurrentPv->nextPvAddress_();
    EmPersistentValueBase* pNextItem = m_ps.createNext_(nextAddress);
    if (pNextItem == nullptr) {
        return false;
    }
    // Free previous item if any
    if (m_pCurrentPv != nullptr) {
        delete m_pCurrentPv;
    }
    // Move to next item
    m_pCurrentPv = pNextItem;
    pItem = pNextItem;
    return true;
}

void EmPersistentValueIterator::reset() {
    if (m_pCurrentPv != nullptr) {
        delete m_pCurrentPv;
    }
    m_pCurrentPv = nullptr;
=======
inline ps_address_t EmPersistentState::_firstPvAddress() const {
    return (ps_address_t)(m_BeginIndex + EmPersistentId::c_MaxLen);
>>>>>>> 4ea0cf8f
}

  //--------------------------------------------------
 // EmPersistentId class implementation   
//--------------------------------------------------
EmPersistentId::EmPersistentId(char a, char b, char c) {
    uint8_t i = 0;
<<<<<<< HEAD
    m_id[i++] = a;
    m_id[i++] = b;
    m_id[i++] = c;
    m_id[i] = 0;
=======
    m_Id[i++] = a;
    m_Id[i++] = b;
    m_Id[i++] = c;
    m_Id[i] = 0;
>>>>>>> 4ea0cf8f
}

EmPersistentId::EmPersistentId(const char* id) {
    if (strlen(id) > c_MaxLen) {
        // ID longer that c_MaxLen chars!
<<<<<<< HEAD
        m_id[c_MaxLen] = 0;
    }
    for(uint8_t i=0; i < c_MaxLen; i++) {
        m_id[i] = strlen(id) > i ? id[i] : 0;
    }
    m_id[c_MaxLen] = 0;
}

EmPersistentId::EmPersistentId(const EmPersistentId& id) {
    memcpy(m_id, id.m_id, sizeof(m_id));
=======
        m_Id[c_MaxLen] = 0;
    }
    for(uint8_t i=0; i < c_MaxLen; i++) {
        m_Id[i] = strlen(id) > i ? id[i] : 0;
    }
    m_Id[c_MaxLen] = 0;
}

EmPersistentId::EmPersistentId(const EmPersistentId& id) {
    memcpy(m_Id, id.m_Id, sizeof(m_Id));
}

char EmPersistentId::operator[](const int index) const
 { 
    if (index >= c_MaxLen) {
        //LogError("index out of range!");
        return 0;
    }
    return m_Id[index]; 
}

bool EmPersistentId::_store(const EmPersistentState& ps, ps_address_t index) const {
    return ps._updateBytes(index, (const uint8_t*)m_Id, c_MaxLen);
>>>>>>> 4ea0cf8f
}

char EmPersistentId::operator[](const int index) const
 { 
    if (index >= c_MaxLen) {
        //logError("index out of range!");
        return 0;
    }
    return m_id[index]; 
}

bool EmPersistentId::store_(const EmPersistentState& ps, ps_address_t index) const {
    return ps.updateBytes_(index, (const uint8_t*)m_id, c_MaxLen);
}


bool EmPersistentId::read_(const EmPersistentState& ps, ps_address_t index) {
    return ps.readBytes_(index, (uint8_t*)m_id, c_MaxLen);
}

  //--------------------------------------------------
 // EmPersistentValueBase class implementation   
//--------------------------------------------------
EmPersistentValueBase::EmPersistentValueBase(const EmPersistentState& ps,
                                             const char* id,
                                             ps_address_t address,
                                             ps_size_t bufferSize,
                                             void* pInitValue) 
 : m_ps(ps),
   m_id(EmPersistentId(id)),
   m_address(address),
   m_bufferSize(bufferSize),
   m_pValue(pInitValue) {
    if (nullptr == m_pValue) {
        m_pValue = malloc(m_bufferSize);
        memset(m_pValue, 0, m_bufferSize);
    }
}

bool EmPersistentValueBase::store_() const
{
    // Write the ID
    if (!m_id.store_(m_ps, idAddress_())) {
        return false;
    }
    // Write the size
    if (!m_ps.updateBytes_(sizeAddress_(), (const uint8_t*)&m_bufferSize, sizeof(m_bufferSize))) {
        return false;
    }
    // Write the value itself
    return updateValue_();
}
<|MERGE_RESOLUTION|>--- conflicted
+++ resolved
@@ -1,8 +1,4 @@
-<<<<<<< HEAD
 #include <Arduino.h>
-=======
-#include "Arduino.h"
->>>>>>> 4ea0cf8f
 #include "em_persistent_state.h"
 
 
@@ -12,7 +8,6 @@
   //--------------------------------------------------
  // EmPersistentState class implementation   
 //--------------------------------------------------
-<<<<<<< HEAD
 #ifdef  EM_EEPROM
 EmPersistentState::EmPersistentState(EmOptional<ps_address_t> beginIndex,
                                      EmOptional<ps_address_t> endIndex,
@@ -28,22 +23,6 @@
         m_endIndex = EEPROM.length();
     }
     if (c_MinSize > (m_endIndex - m_beginIndex)) {
-=======
-EmPersistentState::EmPersistentState(EmLogLevel logLevel, 
-                                     ps_address_t beginIndex,
-                                     ps_address_t endIndex)
-  : EmLog("PS", logLevel),
-    m_BeginIndex(beginIndex),
-    m_EndIndex(endIndex),
-    m_NextPvAddress(0) {
-    if ((int)m_BeginIndex >= EEPROM.end()) {
-        m_BeginIndex = EEPROM.begin();
-    }
-    if ((int)m_EndIndex > EEPROM.end()) {
-        m_EndIndex = EEPROM.end();
-    }
-    if (c_MinSize > (m_EndIndex - m_BeginIndex)) {
->>>>>>> 4ea0cf8f
         // TODO: could improve this by setting only a new begin or a new end
         m_beginIndex = 0x00;
         m_endIndex = c_MinSize;
@@ -62,7 +41,6 @@
 }
 #endif    
 
-<<<<<<< HEAD
 
 int EmPersistentState::begin() {
 #ifndef EM_EEPROM
@@ -79,22 +57,11 @@
     EmPersistentId id;
     if (!id.read_(*this, m_beginIndex)) {  
         logError(F("Begin failed by reading header!"));      
-=======
-int EmPersistentState::Init() {
-    // Reset the last addresses to none (i.e. list not initialized)
-    m_NextPvAddress = 0;
-    
-    // Find start header
-    EmPersistentId id;
-    if (!id._read(*this, m_BeginIndex)) {  
-        LogError(F("Init failed by reading header!"));      
->>>>>>> 4ea0cf8f
         return -1;
     }
     // Already initialized?
     if (id != c_HeaderId) {
         // Write the PS header
-<<<<<<< HEAD
         if (!c_HeaderId.store_(*this, m_beginIndex)) {
             logError(F("Begin failed by storing header!"));      
             return -1;
@@ -102,21 +69,11 @@
         // Write the PS footer
         if (!c_FooterId.store_(*this, firstPvAddress_())) {
             logError(F("Begin failed by storing footer!"));      
-=======
-        if (!c_HeaderId._store(*this, m_BeginIndex)) {
-            LogError(F("Init failed by storing header!"));      
-            return -1;
-        }
-        // Write the PS footer
-        if (!c_FooterId._store(*this, _firstPvAddress())) {
-            LogError(F("Init failed by storing footer!"));      
->>>>>>> 4ea0cf8f
             return -1;
         }
     }
     // Set the next PS address (i.e. the one after the last stored value)
     int count = 0;
-<<<<<<< HEAD
     m_nextPvAddress = firstPvAddress_();
     EmPersistentId psId;
     ps_size_t psSize = 0;
@@ -132,22 +89,6 @@
 
 int EmPersistentState::begin(EmPersistentValueBase* values[], 
                              size_t count,
-=======
-    m_NextPvAddress = _firstPvAddress();
-    EmPersistentId psId;
-    ps_size_t psSize = 0;
-    while (_readNext(m_NextPvAddress, psId, psSize)) {
-        // Move index to next PS item
-        // NOTE: avoid conversion warning using += operator 
-        m_NextPvAddress = (ps_address_t)(m_NextPvAddress + psSize);
-        count++;
-    }
-    LogInfo(F("Init succeeded"));      
-    return count;
-}
-
-int EmPersistentState::Init(const EmPersistentValueList& values,
->>>>>>> 4ea0cf8f
                              bool removeUnusedValues) {
     EmArrayIterator<EmPersistentValueBase> it(values, count);
     return begin(it, removeUnusedValues);
@@ -162,26 +103,16 @@
 int EmPersistentState::begin(EmPSIterator& it, 
                             bool removeUnusedValues) {
     // Check initialization
-<<<<<<< HEAD
     int countItems = begin();
-=======
-    const int countItems = Init();
->>>>>>> 4ea0cf8f
     if (countItems < 0) {
         return countItems;
     }
     EmListIterator<EmPersistentValueBase> it;
     // Assign already stored values
-<<<<<<< HEAD
     int foundItems = 0;
     EmPersistentValueBase* pItem;
     while (it.next(pItem)) {
         if (find(*pItem)) {
-=======
-    ps_size_t foundItems = 0;
-    while (values.Iterate(it)) {
-        if (Find(*it.Item())) {
->>>>>>> 4ea0cf8f
             foundItems++; 
         }
     }   
@@ -191,7 +122,6 @@
     it.reset();
     if (removeUnusedValues && somethingToDelete) {
         // Write user values from beginning of PS by overwriting old/unused ones
-<<<<<<< HEAD
         m_nextPvAddress = firstPvAddress_();
         while (it.next(pItem)) {
             appendValue_(pItem);
@@ -202,17 +132,6 @@
         while (it.next(pItem)) {
             if (!pItem->isStored()) {
                 appendValue_(pItem);
-=======
-        m_NextPvAddress = _firstPvAddress();
-        while (values.Iterate(it)) {
-            _appendValue(it);
-        }        
-    } else {
-        // Get new values and append them to PS
-        while (values.Iterate(it)) {
-            if (!it.Item()->IsStored()) {
-                _appendValue(it);
->>>>>>> 4ea0cf8f
             }
             countItems++;
         }        
@@ -220,72 +139,30 @@
     return countItems;
 }
 
-<<<<<<< HEAD
 int EmPersistentState::load(EmPersistentValueList& values) {
     // Check initialization
     if (!isInitialized_(true)) {
-=======
-int EmPersistentState::Load(EmPersistentValueList& values) {
-    // Check initialization
-    if (!_isInitialized(true)) {
->>>>>>> 4ea0cf8f
         return -1;
     }
     
     int count = 0;
-<<<<<<< HEAD
     ps_address_t index = firstPvAddress_();
     EmPersistentValueBase* pv = nullptr;
     do {
         pv = createNext_(index);
         if (nullptr != pv) {
             values.append(pv, true);
-=======
-    ps_address_t index = _firstPvAddress();
-    EmPersistentValueBase* pv = NULL;
-    do {
-        pv = _createNext(index);
-        if (NULL != pv) {
-            values.Append(pv, true);
->>>>>>> 4ea0cf8f
             count++;
         }
     } while (pv != nullptr);
     
     return count;
-<<<<<<< HEAD
-=======
-}
-
-int EmPersistentState::Count() {
-    // Check initialization
-    if (!_isInitialized(true)) {
-        return -1;
-    }
-    int count = 0;
-    // Set the next PS address (i.e. the one after the last stored value)
-    ps_address_t index = _firstPvAddress();
-    EmPersistentId psId;
-    ps_size_t psSize = 0;
-    while (_readNext(index, psId, psSize)) {
-        count++;
-        // Move index to next PS item
-        // NOTE: avoid conversion warning using += operator 
-        index = (ps_address_t)(index + psSize);
-    }
-    return count;
->>>>>>> 4ea0cf8f
 }
 
 int EmPersistentState::count() {
     // Check initialization
-<<<<<<< HEAD
     if (!isInitialized_(true)) {
         return -1;
-=======
-    if (!_isInitialized(true)) {
-        return false;
->>>>>>> 4ea0cf8f
     }
     int count = 0;
     // Set the next PS address (i.e. the one after the last stored value)
@@ -298,13 +175,7 @@
         // NOTE: avoid conversion warning using += operator 
         index = (ps_address_t)(index + psSize);
     }
-<<<<<<< HEAD
     return count;
-=======
-    // Read next item from PS
-    iterator._setItem(_createNext(index));
-    return NULL != iterator.Item();
->>>>>>> 4ea0cf8f
 }
 
 bool EmPersistentState::clear() {
@@ -313,7 +184,6 @@
         m_nextPvAddress = firstPvAddress_();
         return true;
     }
-<<<<<<< HEAD
     logError(F("Clear failed!"));      
     return false;
 }
@@ -394,89 +264,6 @@
 }
 
 EmPersistentValueBase* EmPersistentState::createNext_(ps_address_t& index) const {
-=======
-    LogError(F("Clear failed!"));      
-    return false;
-}
-
-bool EmPersistentState::Add(EmPersistentValueBase& value){
-    // Check initialization
-    if (!_isInitialized(true)) {
-        return false;
-    }
-    // Check if value is already stored in PS
-    if (Find(value)) {
-        // Value already in PS
-        return true; 
-    }
-    // Not found, append a new value to PS
-    return _appendValue(&value);
-}
-
-bool EmPersistentState::Find(EmPersistentValueBase& value){
-    // Check initialization
-    if (!_isInitialized(true)) {
-        return false;
-    }
-    // Find matching id & size
-    ps_address_t index = _firstPvAddress();
-    if (!_findMatch(index, value.Id(), value.Size())) {
-        return false;
-    }
-    // Set value PS's address
-    value.m_Address = (ps_address_t)(index - EmPersistentId::c_MaxLen - (ps_address_t)sizeof(ps_size_t));
-    // Read its value
-    if (!_readBytes(index, (uint8_t*)value.m_pValue, value.Size())) {
-        return false;
-    }
-    return true;
-}
-
-bool EmPersistentState::_findMatch(ps_address_t& index, 
-                                   const EmPersistentId& id,
-                                   ps_size_t size) const {
-    EmPersistentId psId;
-    ps_size_t psSize = 0;
-    while (!EmPersistentValueBase::_match(id, psId, size, psSize)) {
-        // Move index to next PS item
-        // NOTE: avoid conversion warning using += operator 
-        index = (ps_address_t)(index + psSize);
-        // Read next PS id & size
-        if (!_readNext(index, psId, psSize)) {
-            return false;
-        }
-    }
-    // Item found
-    return true;
-}                                    
-
-bool EmPersistentState::_readNext(ps_address_t& index, 
-                                  EmPersistentId& id,
-                                  ps_size_t& size) const {
-    // Read PS id
-    if (!id._read(*this, index)) {
-        // Read id failed
-        return false;
-    }
-    // PS termination?
-    if (id == c_FooterId) {
-        // End of persistent state
-        return false;
-    }
-    // Read PS size
-    // NOTE: avoid conversion warning using += operator 
-    index = (ps_address_t)(index + EmPersistentId::c_MaxLen);
-    if (!_readBytes(index, (uint8_t*)&size, sizeof(size))) {
-        // Read size failed
-        return false;
-    }
-    // Move to value index
-    index = (ps_address_t)(index + sizeof(size));
-    return true;
-}
-
-EmPersistentValueBase* EmPersistentState::_createNext(ps_address_t& index) const {
->>>>>>> 4ea0cf8f
     EmPersistentId id;
     if (!id.read_(*this, index)) {
         // Read id failed
@@ -488,39 +275,22 @@
         return nullptr;
     }
     // Read the value size
-<<<<<<< HEAD
     ps_address_t nextIndex = nextPvAddress_(index);
-=======
-    // NOTE: avoid conversion warning using += operator 
-    index = (ps_address_t)(index + EmPersistentId::c_MaxLen);
->>>>>>> 4ea0cf8f
     ps_size_t size;
     if (!readBytes_(nextIndex, (uint8_t*)&size, sizeof(size))) {
         // Read size failed
         return nullptr;
     }
-<<<<<<< HEAD
 
     EmPersistentValueBase* pPv = nullptr;
     // NOTE: avoid conversion warning using += operator
     nextIndex = (ps_address_t)(nextIndex + sizeof(size));
-=======
-    
-    EmPersistentValueBase* pPv = NULL; 
-    // NOTE: avoid conversion warning using += operator 
-    index = (ps_address_t)(index + sizeof(size));
->>>>>>> 4ea0cf8f
     void* pValue = malloc(size);
     if (readBytes_(nextIndex, (uint8_t*)pValue, size)) {
         // Read value succeeded: create new persistent value object
-<<<<<<< HEAD
         pPv = new EmPersistentValueBase(*this, id.m_id, index, size, pValue);
         // Move to next PS item
         index = (ps_address_t)(nextIndex + size);
-=======
-        pPv = new EmPersistentValueBase(*this, id.m_Id, address, size, pValue);
-        index = (ps_address_t)(index + size);
->>>>>>> 4ea0cf8f
     } else {
         // Read value failed: free allocated resources
         free(pValue);    
@@ -528,30 +298,18 @@
     return pPv;
 }
 
-<<<<<<< HEAD
 bool EmPersistentState::isInitialized_(bool logError) const {
     if (0 == m_nextPvAddress) {
         if (logError) {
             EmPersistentState::logError(F("PS not initialized!"));      
-=======
-bool EmPersistentState::_isInitialized(bool logError) const {
-    if (0 == m_NextPvAddress) {
-        if (logError) {
-            LogError(F("PS not initialized!"));      
->>>>>>> 4ea0cf8f
-        }
-        return false;
-    }
-    return true;
-}
-
-<<<<<<< HEAD
+        }
+        return false;
+    }
+    return true;
+}
+
 bool EmPersistentState::appendValue_(EmPersistentValueBase* pValue) {
     pValue->m_address = m_nextPvAddress;
-=======
-bool EmPersistentState::_appendValue(EmPersistentValueBase* pValue) {
-    pValue->m_Address = m_NextPvAddress;
->>>>>>> 4ea0cf8f
     // Store value into storage and update footer
     if (pValue->store_() && c_FooterId.store_(*this, pValue->nextPvAddress_())) {
         m_nextPvAddress = pValue->nextPvAddress_(); 
@@ -561,19 +319,11 @@
     return false;
 }
 
-<<<<<<< HEAD
 bool EmPersistentState::indexCheck_(ps_address_t index, ps_size_t size) const {    
     bool res = index >= m_beginIndex && (index+size) < m_endIndex;
     if (!res) {
         logError<50>("Index out of range: %d < %d + %d < %d", 
                      m_beginIndex, index, size, m_endIndex);
-=======
-bool EmPersistentState::_indexCheck(ps_address_t index, ps_size_t size) const {    
-    bool res = index >= m_BeginIndex && (index+size) < m_EndIndex;
-    if (!res) {
-        LogError<50>("Index out of range: %d < %d + %d < %d", 
-                     m_BeginIndex, index, size, m_EndIndex);
->>>>>>> 4ea0cf8f
     }
     return res;
 }    
@@ -625,7 +375,6 @@
 #endif    
 }
 
-<<<<<<< HEAD
 inline ps_address_t EmPersistentState::firstPvAddress_() const {
     return nextPvAddress_(m_beginIndex);
 }
@@ -663,10 +412,6 @@
         delete m_pCurrentPv;
     }
     m_pCurrentPv = nullptr;
-=======
-inline ps_address_t EmPersistentState::_firstPvAddress() const {
-    return (ps_address_t)(m_BeginIndex + EmPersistentId::c_MaxLen);
->>>>>>> 4ea0cf8f
 }
 
   //--------------------------------------------------
@@ -674,23 +419,15 @@
 //--------------------------------------------------
 EmPersistentId::EmPersistentId(char a, char b, char c) {
     uint8_t i = 0;
-<<<<<<< HEAD
     m_id[i++] = a;
     m_id[i++] = b;
     m_id[i++] = c;
     m_id[i] = 0;
-=======
-    m_Id[i++] = a;
-    m_Id[i++] = b;
-    m_Id[i++] = c;
-    m_Id[i] = 0;
->>>>>>> 4ea0cf8f
 }
 
 EmPersistentId::EmPersistentId(const char* id) {
     if (strlen(id) > c_MaxLen) {
         // ID longer that c_MaxLen chars!
-<<<<<<< HEAD
         m_id[c_MaxLen] = 0;
     }
     for(uint8_t i=0; i < c_MaxLen; i++) {
@@ -701,31 +438,6 @@
 
 EmPersistentId::EmPersistentId(const EmPersistentId& id) {
     memcpy(m_id, id.m_id, sizeof(m_id));
-=======
-        m_Id[c_MaxLen] = 0;
-    }
-    for(uint8_t i=0; i < c_MaxLen; i++) {
-        m_Id[i] = strlen(id) > i ? id[i] : 0;
-    }
-    m_Id[c_MaxLen] = 0;
-}
-
-EmPersistentId::EmPersistentId(const EmPersistentId& id) {
-    memcpy(m_Id, id.m_Id, sizeof(m_Id));
-}
-
-char EmPersistentId::operator[](const int index) const
- { 
-    if (index >= c_MaxLen) {
-        //LogError("index out of range!");
-        return 0;
-    }
-    return m_Id[index]; 
-}
-
-bool EmPersistentId::_store(const EmPersistentState& ps, ps_address_t index) const {
-    return ps._updateBytes(index, (const uint8_t*)m_Id, c_MaxLen);
->>>>>>> 4ea0cf8f
 }
 
 char EmPersistentId::operator[](const int index) const
